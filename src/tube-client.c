#include <stdio.h>
#include <stdlib.h>
#include <inttypes.h>
#include "tube-defs.h"
#include "tube.h"
#include "tube-ula.h"
#include "startup.h"
#include "rpi-aux.h"
#include "cache.h"
#include "performance.h"
#include "info.h"

typedef void (*func_ptr)();

#include "copro-65tube.h"

#ifdef MINIMAL_BUILD

#define NUM_COPROS 2

#ifdef DEBUG
static const char * emulator_names[] = {
   "65C02 (65tube)"
};
#endif

static const func_ptr emulator_functions[] = {
   copro_65tube_emulator
};

#else

#include "copro-lib6502.h"
#include "copro-80186.h"
#include "copro-arm2.h"
#include "copro-32016.h"
#include "copro-null.h"
#include "copro-z80.h"
#include "copro-armnative.h"

#define NUM_COPROS 16

#ifdef DEBUG
static const char * emulator_names[] = {
   "65C02 (65tube)",
   "65C02 (65tube)",
   "65C02 (lib6502)",
   "65C02 (lib6502)",
   "Z80",
   "Z80",
   "Z80",
   "Z80",
   "80286",
   "6809",
   "68000",
   "PDP11",
   "ARM2",
   "32016",
   "Null/SPI",
   "ARM Native"
};
#endif

static const func_ptr emulator_functions[] = {
   copro_65tube_emulator,
   copro_65tube_emulator,
   copro_lib6502_emulator,
   copro_lib6502_emulator,
   copro_z80_emulator,
   copro_z80_emulator,
   copro_z80_emulator,
   copro_z80_emulator,
   copro_80186_emulator,
   copro_null_emulator,
   copro_null_emulator,
   copro_null_emulator,
   copro_arm2_emulator,
   copro_32016_emulator,
   copro_null_emulator,
   copro_armnative_emulator
};

#endif

volatile int copro;

static func_ptr emulator;


// This magic number come form cache.c where we have relocated the vectors to 
// Might be better to just read the vector pointer register instead.
#define FIQ_VECTOR (HIGH_VECTORS_BASE + 0x3C)

void init_emulator() {
   _disable_interrupts();

   // Default to the normal FIQ handler
   *((uint32_t *) FIQ_VECTOR) = (uint32_t) arm_fiq_handler_flag0;
#if !defined(USE_MULTICORE) && defined(USE_HW_MAILBOX)
   // When the 65tube co pro on a single core system, switch to the alternative FIQ handler
   // that flag events from the ISR using the ip register
   if (copro == COPRO_65TUBE_0 || copro == COPRO_65TUBE_1) {
      int i;
      for (i = 0; i < 256; i++) {
         Event_Handler_Dispatch_Table[i] = (uint32_t) (copro == COPRO_65TUBE_1 ? Event_Handler_Single_Core_Slow : Event_Handler);
      }
<<<<<<< HEAD
      *((uint32_t *) FIQ_VECTOR) = (uint32_t) arm_fiq_handler_flag1;

=======
      *((uint32_t *) 0x3C) = (uint32_t) arm_fiq_handler_flag1;
   }
   if (copro == COPRO_ARMNATIVE) {
      *((uint32_t *) 0x28) = (uint32_t) copro_armnative_swi_handler;
      *((uint32_t *) 0x3C) = (uint32_t) copro_armnative_fiq_handler;
>>>>>>> d485c781
   }
#endif

   // Make sure that copro number is valid
   if (copro < 0 || copro >= NUM_COPROS) {
      LOG_DEBUG("using default co pro\r\n");
      copro = DEFAULT_COPRO;
   }

   LOG_DEBUG("Raspberry Pi Direct %s Client\r\n", emulator_names[copro]);

   emulator = emulator_functions[copro];
   
   _enable_interrupts();
}

#ifdef HAS_MULTICORE
void run_core() {
   // Write first line without using printf
   // In case the VFP unit is not enabled
#ifdef DEBUG
   int i;
	RPI_AuxMiniUartWrite('C');
	RPI_AuxMiniUartWrite('O');
	RPI_AuxMiniUartWrite('R');
	RPI_AuxMiniUartWrite('E');
   i = _get_core();
	RPI_AuxMiniUartWrite('0' + i);
	RPI_AuxMiniUartWrite('\r');
	RPI_AuxMiniUartWrite('\n');
#endif
   
   enable_MMU_and_IDCaches();
   _enable_unaligned_access();

#ifdef DEBUG   
   LOG_DEBUG("emulator running on core %d\r\n", i);
#endif

   do {
      // Run the emulator
      emulator();

      // Reload the emulator as copro may have changed
      init_emulator();
     
   } while (1);
}

static void start_core(int core, func_ptr func) {
   LOG_DEBUG("starting core %d\r\n", core);
   *(unsigned int *)(0x4000008C + 0x10 * core) = (unsigned int) func;
}
#endif


int get_copro_number() {
   int copro = -1;
   char *copro_prop = get_cmdline_prop("copro");
   if (copro_prop) {
      copro = atoi(copro_prop);
   }
   if (copro < 0 || copro >= NUM_COPROS) {
      copro = DEFAULT_COPRO;
   }
   return copro;
}

void kernel_main(unsigned int r0, unsigned int r1, unsigned int atags)
{
#ifdef HAS_MULTICORE
   volatile int i;
#endif

   tube_init_hardware();

   copro = get_copro_number();

#ifdef USE_GPU
      LOG_DEBUG("Staring VC ULA\r\n");
      start_vc_ula();
      LOG_DEBUG("Done\r\n");
#endif

   enable_MMU_and_IDCaches();
   _enable_unaligned_access();

   if (copro < 0 || copro >= sizeof(emulator_functions) / sizeof(func_ptr)) {
      LOG_DEBUG("Co Pro %d has not been defined yet\r\n", copro);
      LOG_DEBUG("Halted....\r\n");
      while (1);
   }

#ifdef DEBUG
  // Run a short set of CPU and Memory benchmarks
  benchmark();
#endif

  init_emulator();

  // Lock the Tube Interrupt handler into cache for BCM2835 based Pis
#if !defined(RPI2) && !defined(RPI3) && !defined(USE_GPU)
   lock_isr();
#endif

#ifdef HAS_MULTICORE

  LOG_DEBUG("main running on core %d\r\n", _get_core());
  for (i = 0; i < 10000000; i++);
  start_core(1, _spin_core);
  for (i = 0; i < 10000000; i++);
  start_core(2, _spin_core);
  for (i = 0; i < 10000000; i++);

#ifdef USE_MULTICORE
  start_core(3, _init_core);
  while (1);
#else
  start_core(3, _spin_core);
  for (i = 0; i < 10000000; i++);
#endif

#endif

#ifndef USE_MULTICORE

  do {
     // Run the emulator
     emulator();

     // Reload the emulator as copro may have changed
     init_emulator();
     
  } while (1);

#endif
}<|MERGE_RESOLUTION|>--- conflicted
+++ resolved
@@ -89,6 +89,7 @@
 
 // This magic number come form cache.c where we have relocated the vectors to 
 // Might be better to just read the vector pointer register instead.
+#define SWI_VECTOR (HIGH_VECTORS_BASE + 0x28)
 #define FIQ_VECTOR (HIGH_VECTORS_BASE + 0x3C)
 
 void init_emulator() {
@@ -104,16 +105,11 @@
       for (i = 0; i < 256; i++) {
          Event_Handler_Dispatch_Table[i] = (uint32_t) (copro == COPRO_65TUBE_1 ? Event_Handler_Single_Core_Slow : Event_Handler);
       }
-<<<<<<< HEAD
       *((uint32_t *) FIQ_VECTOR) = (uint32_t) arm_fiq_handler_flag1;
-
-=======
-      *((uint32_t *) 0x3C) = (uint32_t) arm_fiq_handler_flag1;
    }
    if (copro == COPRO_ARMNATIVE) {
-      *((uint32_t *) 0x28) = (uint32_t) copro_armnative_swi_handler;
-      *((uint32_t *) 0x3C) = (uint32_t) copro_armnative_fiq_handler;
->>>>>>> d485c781
+      *((uint32_t *) SWI_VECTOR) = (uint32_t) copro_armnative_swi_handler;
+      *((uint32_t *) FIQ_VECTOR) = (uint32_t) copro_armnative_fiq_handler;
    }
 #endif
 
